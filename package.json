--- conflicted
+++ resolved
@@ -1,9 +1,6 @@
 {
   "dependencies": {
-<<<<<<< HEAD
     "@aws-sdk/client-qldb-session": "^3.58.0",
-=======
->>>>>>> 34aebdf6
     "@types/node": "^18.0.1",
     "ion-hash-js": "^2.0.0",
     "semaphore-async-await": "^1.5.1"
@@ -21,14 +18,8 @@
     "@aws-sdk/client-qldb": "^3.58.0",
     "@types/chai": "^4.2.10",
     "@types/chai-as-promised": "^7.1.2",
-<<<<<<< HEAD
-    "@types/mocha": "^5.2.7",
-    "@types/node": "^12.20.47",
-    "@types/sinon": "^7.0.13",
-=======
     "@types/mocha": "^9.1.1",
     "@types/sinon": "^10.0.12",
->>>>>>> 34aebdf6
     "@typescript-eslint/eslint-plugin": "^2.5.0",
     "@typescript-eslint/parser": "^2.5.0",
     "chai": "^4.2.0",
