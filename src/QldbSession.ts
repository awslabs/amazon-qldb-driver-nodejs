/*
 * Copyright Amazon.com, Inc. or its affiliates. All Rights Reserved.
 *
 * Licensed under the Apache License, Version 2.0 (the "License"). You may not use this file except in compliance with
 * the License. A copy of the License is located at
 *
 * http://www.apache.org/licenses/LICENSE-2.0
 *
 * or in the "license" file accompanying this file. This file is distributed on an "AS IS" BASIS, WITHOUT WARRANTIES OR
 * CONDITIONS OF ANY KIND, either express or implied. See the License for the specific language governing permissions
 * and limitations under the License.
 */

import { StartTransactionResult } from "@aws-sdk/client-qldb-session";

import { Communicator } from "./Communicator";
import {
    ExecuteError,
    isInvalidSessionException,
    isOccConflictException,
    isRetryableException,
    isTransactionExpiredException
} from "./errors/Errors";
import { AWSError } from "aws-sdk";
import { warn } from "./LogUtil";
import { Transaction } from "./Transaction";
import { TransactionExecutor } from "./TransactionExecutor";

/**
 * @internal
 */
export class QldbSession {
    private _communicator: Communicator;
    private _isAlive: boolean;

    constructor(communicator: Communicator) {
        this._communicator = communicator;
        this._isAlive = true;
    }

    isAlive(): boolean {
        return this._isAlive;
    }

    async endSession(): Promise<void> {
        try {
            this._isAlive = false;
            await this._communicator.endSession();
        } catch (e) {
            // We will only log issues ending the session, as QLDB will clean them after a timeout.
            warn(`Errors ending session: ${e}.`);
        }
    }

    async executeLambda<Type>(
        transactionLambda: (transactionExecutor: TransactionExecutor) => Promise<Type>
    ): Promise<Type> {
        let transaction: Transaction;
        let transactionId: string = null;
        let onCommit: boolean = false;
        try {
            transaction = await this._startTransaction();
            transactionId = transaction.getTransactionId();
            const executor: TransactionExecutor = new TransactionExecutor(transaction);
            const returnedValue: Type = await transactionLambda(executor);
            onCommit = true;
            await transaction.commit();
            return returnedValue;
        } catch (e) {
<<<<<<< HEAD
            const isRetryable: boolean = isRetryableException(e as Error, onCommit);
            const isISE: boolean = isInvalidSessionException(e as Error);
            if (isISE && !isTransactionExpiredException(e as Error)) {
                // Underlying session is dead on InvalidSessionException except for transaction expiry
                this._isAlive = false;
            } else if (!isOccConflictException(e as Error)) {
                // OCC does not need session state reset as the transaction is implicitly closed
                await this._cleanSessionState();
            }
            throw new ExecuteError(e as Error, isRetryable, isISE, transactionId);
=======
            const isRetryable: boolean = isRetryableException(e as AWSError, onCommit);
            const isISE: boolean = isInvalidSessionException(e as AWSError);
            if (isISE && !isTransactionExpiredException(e as AWSError)) {
                // Underlying session is dead on InvalidSessionException except for transaction expiry
                this._isAlive = false;
            } else if (!isOccConflictException(e as AWSError)) {
                // OCC does not need session state reset as the transaction is implicitly closed
                await this._cleanSessionState();
            }
            throw new ExecuteError(e as AWSError, isRetryable, isISE, transactionId);
>>>>>>> 14dda70f
        }
    }

    async _startTransaction(): Promise<Transaction> {
        const startTransactionResult: StartTransactionResult = await this._communicator.startTransaction();
        return new Transaction(this._communicator, startTransactionResult.TransactionId);
    }

    private async _cleanSessionState(): Promise<void> {
        try {
            await this._communicator.abortTransaction();
        } catch (e) {
            warn(`Ignored error while aborting transaction during execution: ${e}.`);
            this._isAlive = false;
        }
    }
}<|MERGE_RESOLUTION|>--- conflicted
+++ resolved
@@ -67,7 +67,6 @@
             await transaction.commit();
             return returnedValue;
         } catch (e) {
-<<<<<<< HEAD
             const isRetryable: boolean = isRetryableException(e as Error, onCommit);
             const isISE: boolean = isInvalidSessionException(e as Error);
             if (isISE && !isTransactionExpiredException(e as Error)) {
@@ -78,18 +77,6 @@
                 await this._cleanSessionState();
             }
             throw new ExecuteError(e as Error, isRetryable, isISE, transactionId);
-=======
-            const isRetryable: boolean = isRetryableException(e as AWSError, onCommit);
-            const isISE: boolean = isInvalidSessionException(e as AWSError);
-            if (isISE && !isTransactionExpiredException(e as AWSError)) {
-                // Underlying session is dead on InvalidSessionException except for transaction expiry
-                this._isAlive = false;
-            } else if (!isOccConflictException(e as AWSError)) {
-                // OCC does not need session state reset as the transaction is implicitly closed
-                await this._cleanSessionState();
-            }
-            throw new ExecuteError(e as AWSError, isRetryable, isISE, transactionId);
->>>>>>> 14dda70f
         }
     }
 
